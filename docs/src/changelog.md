# Changelog

All notable changes to this project will be documented in this file.

The format is based on [Keep a Changelog](https://keepachangelog.com/en/1.0.0/),
and this project adheres to [Semantic Versioning](https://semver.org/spec/v2.0.0.html).

<<<<<<< HEAD
## Unreleased

### Fixed
- Fixed calculation of `exfiltwater` as part of the `sbm_gwf` model type. This was based
  directly on groundwater head above the surface level, without multiplying by the
  `specific_yield`, resulting in an overestimation of `exfiltwater`. This is required since
  the groundwater model estimates the head by dividing the volume by the specific yield or
  storativity of the aquifer. So, should the groundwater table rise above surface level, the
  head above surface level does not represent a water column one to one. (This also means
  the groundwater model (slightly) overestimates heads when the head rises above the surface
  level. However, this water is immediately removed, and the head will be set to surface
  level.)
=======
## [Unreleased]

### Added
- Optional `dir_input` and `dir_output` keys in the TOML, which can be used to quickly
  change the path for all input or output files that are given as a relative path.
>>>>>>> db5e58d9

## v0.5.0 - 2021-11-12

### Changed
- Scaling of potential capillary rise is replaced by a common approach found in literature,
  based on the water table depth `zi`, a maximum water depth `cap_hmax` beyond which
  capillary rise ceases, and a coefficient `cap_n`. See also [Transpiration and soil
  evaporation](@ref). Multiplying the scaling factor with the ratio of model time step and
  `basetimestep` in the original approach resulted in (much) smaller capillary fluxes at
  sub-daily model time steps compared to daily model time steps, and is not used in the new
  approach. Parameters `cap_hmax` and `cap_n` can be set through the TOML file, parameter
  `capscale` of the previous approach is not used anymore.

### Fixed
- Conversion of `GroundwaterFlow` boundaries [``m^3 d^{-1}``] as part of model concept
  `sbm_gwf` to ``m^3 s^{-1}`` for sub-daily model time steps. For the conversion the
  `basetimestep` (86400 s) should be used (and not the model time step).

## v0.4.1 - 2021-11-04

### Changed
- The ``\alpha`` parameter of the kinematic wave has a fixed value now and is not updated
  because of changes in water height (this could result in large water balance errors). See
  also [Surface routing](@ref).
- Cyclic input for other structs than vertical are also now supported (for example cyclic 
  inflow to the river).
- Moved `update_forcing!` and `update_cyclic!` functions to the `run` function. It is now
  easier to implement a custom `run` function with custom loading of input data (forcing and
  cyclic parameters).

### Added
- Check if reservoirs and lakes have downstream nodes. Without downstream nodes is not
  supported and in that case an error message is thrown that is easier to understand than
  the previous one: "ArgumentError: Collection is empty, must contain exactly 1 element."
- For the `input.path_forcing` TOML setting we use
  [Glob.jl](https://github.com/vtjnash/Glob.jl/) to expand strings like
  `"data/forcing-year-*.nc"` to a set of netCDF files that are split in time.
- External water inflow (supply/abstractions) added to the kinematic wave `inflow` in m3/s.
  It is added/removed to `sf.qlat[v]` before computing the new `q[v]` with the kinematic
  wave equation.
- Fixed values for forcing parameters are supported, see also [Fixed forcing values](@ref).

### Fixed
- River inflow for reservoirs and lakes in the kinematic wave. This inflow was based on
  `sf.q[v]` at the previous time step, and this has been fixed to the current time step.

## v0.4.0 - 2021-09-02

### Changed
- Changed length units for lateral subsurface flow component from millimeter to meter. This
  means that state netCDF files from previous versions can only be reused if `ssf` is
  divided by 10^9.
- Add snow and glacier processes to wflow\_sbm figure of the documentation.

### Added
- Multi-threading of vertical SBM concept and lateral kinematic wave components (overland,
  river and subsurface flow) of wflow\_sbm model [SBM + Kinematic wave](@ref).
- Improved error message for CSV Reducer.
- The TOML keys `kv₀`, `θᵣ` and `θₛ` have been replaced with the ASCII versions `kv_0`,
  `theta_r` and `theta_s`, to avoid encoding issues with certain text editors. The old keys still
  work as well.

### Fixed
- Calculation of volumetric water content of vertical SBM (soil layers and root zone).
- Update of `satwaterdepth` in SBM (evaporation was only substracted from a local variable,
  and not from `sbm.satwaterdepth`).
- Fixed the index `lowerlake_ind` of `NaturalLake`. Linked lakes were not simulated
  correctly (flows between upstream and downsteam lake).
- Interpolation function `interpolate_linear(x, xp, fp)` for CSV tables lakes. When `x` was
  larger or smaller than `xp`, maximum(`xp`) or minimum(`xp`) was returned instead of
  maximum(`fp`) or minimum(`fp`).
- Fixed model timestep of reservoirs (`SimpleReservoir`) and lakes (`NaturalLake`) in
  relation to precipitation and evapotranspiration fluxes. This was set to the fixed Wflow
  `basetimestep` of 86400 s, and should be set to the actual model time step from the TOML
  configuration file.
- Add `flux` from `Drainage` (`GroundwaterFlow`) in the `sbm_gwf_model` to the overland flow
  component instead of the river component of the kinematic wave.
- Fixed option `constanthead = false` (TOML file), `constant_head` field of
  `GroundwaterFlow` was not defined in this case. Fixed this by initialising empty fields
  (Vector) for struct `ConstantHead`.
- Fixed return max(0, boundary.flux[index]) to return max(0, flux) the flux should be returned
  when cell is dry, no negative value allowed.
- Fixed path to initialize lake to: dirname(static_path) 
- Fixed outflow = 0, when lake level is below lake threshold. Before a negative value
  could enter the log function and model would fail. 
- Fixed the lake storage initialization. For continuation runs (`reinit = false`), this
  caused the lake to be reset to the initial conditions instead of the saved state.

## v0.3.1 - 2021-05-19

### Fixed
- Ignore extra dimensions in input NetCDFs if they are size 1

## v0.3.0 - 2021-05-10

### Changed
- New deposition process for coarse sediment in the reservoirs with a new parameter 
  `restrapefficiency` in the sediment model.
- New variables added to the `LandSediment` and `RiverSediment` structs in order to save 
  more output from the sediment model.
- Added variables `volume` and `inwater` to `SurfaceFlow` struct, this is convenient for the
  coupling with the water quality model Delwaq.
- River water level (`h`) and discharge (`q`) forced directly into the `RiverSediment`
  struct (instead of using the `OverlandFlowSediment` struct first). 
- Require Julia 1.6 or later.

### Added
- Modify model parameters and forcing through the TOML file (see [Modify parameters](@ref)).
- Run wflow\_sbm (SBM + kinematic wave) in two parts (until recharge and after subsurface
  flow) from BMI, including the option to switch off the lateral subsurface component of
  wflow\_sbm.
- Support more netCDF dimension and axis order variants.

### Fixed
- Corrected a bug in sediment deposition in the river (case when incoming sediment load is
  more than the river transport capacity).
- Fixed update of `snow` and `glacierstore` fields of HBV and SBM concepts by the
  `glacier_hbv` module. 

## v0.2.0 - 2021-03-26

### Changed
- Removed dependency of the `f` model parameter of wflow\_sbm on the parameters
  ``\theta_{s}``, ``\theta_{r}`` and ``M``. This approach is used in Topog\_SBM, but not
  applicable for wflow\_sbm. The `f` parameter needs to be provided as part of the NetCDF
  model parameter file.
- Grid properties as cell length and elevation now stored as part of the
  `model.land.network` component and not as part of the vertical model components, as it is
  not used by these components. `altitude` (elevation) should now be provided as part of the
  `[input]` section of the TOML configuration file, and not as part of the
  `[input.vertical]` section.
- Removed parameter ``\theta_{e}`` from SBM struct (not used in update). Parameters
  ``\theta_{s}`` and ``\theta_{r}`` included separately (instead of ``\theta_{e}``) in
  `LateralSSF struct`, now directly linked to SBM parameters.
- Improve error messages (NetCDF and cyclic flow graph).

### Added
- Export of NetCDF scalar timeseries (separate NetCDF file from gridded timeseries). This
  also allows for importing these timeseries by Delft-FEWS (General Adapter).

### Fixed
- Model parameter Manning's `n` now used during the update of the `struct SurfaceFlow`,
  to change the related ``\alpha`` parameter of the kinematic wave for channel flow.<|MERGE_RESOLUTION|>--- conflicted
+++ resolved
@@ -5,7 +5,6 @@
 The format is based on [Keep a Changelog](https://keepachangelog.com/en/1.0.0/),
 and this project adheres to [Semantic Versioning](https://semver.org/spec/v2.0.0.html).
 
-<<<<<<< HEAD
 ## Unreleased
 
 ### Fixed
@@ -18,13 +17,10 @@
   the groundwater model (slightly) overestimates heads when the head rises above the surface
   level. However, this water is immediately removed, and the head will be set to surface
   level.)
-=======
-## [Unreleased]
 
 ### Added
 - Optional `dir_input` and `dir_output` keys in the TOML, which can be used to quickly
   change the path for all input or output files that are given as a relative path.
->>>>>>> db5e58d9
 
 ## v0.5.0 - 2021-11-12
 
