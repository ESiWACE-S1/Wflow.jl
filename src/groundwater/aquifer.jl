"""
    Aquifer

Abstract type representing an aquifer, either confined or unconfined.

The vertically averaged governing equation of an unconfined, inhomogeneous and
isotropic aquifer in one dimension can be written as:

S * ∂ϕ / ∂t = ∂ / ∂x * (kH * ∂ϕ / ∂x) + Q

with:
* S: storativity (or storage coefficient)
* ϕ: hydraulic head (groundwater level)
* t: time
* k: conductivity
* H: H the (saturated) aquifer height: groundwater level - aquifer bottom
  elevation
* η: elevation of aquifer bottom
* Q: fluxes from boundary conditions (e.g. recharge or abstraction)

The simplest finite difference formulation is forward in time, central in space,
and can be written as:

Sᵢ * (ϕᵢᵗ⁺¹ - ϕᵢᵗ) / Δt = -Cᵢ₋₁ * (ϕᵢ₋₁ - ϕᵢ) -Cᵢ * (ϕᵢ₊₁ - ϕᵢ) + Qᵢ

with:
* ᵢ as cell index
* ᵗ as time index
* Δt as step size
* Cᵢ₋₁ as the intercell conductance between cell i-1 and i
* Cᵢ as the intercell conductance between cell i and i+1

Conductance is defined as:

C = kH * w / l

with:
* w the width of the cell to cell connection
* l the length of the cell to cell connection

k and H may both vary in space; intercell conductance is therefore an average
using the properties of two cells. See the documentation below.

There is only one unknown, ϕᵢᵗ⁺¹. Reshuffling terms:

ϕᵢᵗ⁺¹ = ϕᵢᵗ + (Cᵢ₋₁ * (ϕᵢ - ϕᵢ₋₁) + Cᵢ * (ϕᵢ₊₁ - ϕᵢ) + Qᵢ) * Δt / Sᵢ

This can be generalized to two dimensions, for both regular and irregular cell
connectivity.

See this paper for more details:
     Chu, W. S., & Willis, R. (1984). An explicit finite difference model for
     unconfined aquifers. Groundwater, 22(6), 728-734.

Boundary conditions can be classified into three categories:
* specified head (Dirichlet)
* specified flux (Neumann)
* head-dependent flux (Robin)

Neumann and Robin conditions are implemented by adding to or subtracting from a
net (lumped) cell flux. Dirichlet conditions are special cased, since they
cannot (easily) be implemented via the flux, but the head is set directly
instead.
"""
abstract type Aquifer end

abstract type AquiferBoundaryCondition end

"""
    ConfinedAquifer{T} <: Aquifer

Confined aquifers are overlain by a poorly permeable confining layer (e.g.
clay). No air can get in to fill the pore space so that the aquifer always
remains fully saturated. For a confined aquifer, water will always flow along
the complete height over the aquifer and transmissivity kH (m d⁻¹) is a
constant.

Specific storage is the amount of water an aquifer releases per unit change in
hydraulic head, per unit volume of aquifer, as the aquifer and the groundwater
itself is compressed. Its value is much smaller than specific yield, between
1E-5 (stiff) and 0.01 (weak).

NOTA BENE: **specific** storage is per m of aquifer (conf. specific weight).
**Storativity** or (**storage coefficient**) is for the entire aquifer (conf.
transmissivity).
"""
@get_units struct ConfinedAquifer{T} <: Aquifer
    head::Vector{T} | "m"  # hydraulic head [m]
    k::Vector{T} | "m d-1"  # horizontal conductivity [m d⁻¹]
    top::Vector{T} | "m" # top of groundwater layer [m]
    bottom::Vector{T} | "m" # bottom of groundwater layer
    area::Vector{T} | "m2" # area of cell
    specific_storage::Vector{T} | "m m-1 m-1" # [m m⁻¹ m⁻¹]
    storativity::Vector{T} | "m m-1" # [m m⁻¹]
    conductance::Vector{T} | "m2 d-1" # Confined aquifer conductance is constant
    volume::Vector{T} | "m3" # total volume of water that can be released
end

"""
    UnconfinedAquifer{T} <: Aquifer

The upper boundary of an unconfined aquifer is the water table (the phreatic
surface).

Specific yield (or drainable porosity) represents the volumetric fraction the
aquifer will yield when all water drains and the pore volume is filled by air
instead. Specific yield will vary roughly between 0.05 (clay) and 0.45 (peat)
(Johnson, 1967).
"""
@get_units struct UnconfinedAquifer{T} <: Aquifer
    head::Vector{T} | "m"  # hydraulic head [m]
    k::Vector{T} | "m d-1"  # reference horizontal conductivity [m d⁻¹]
    top::Vector{T} | "m" # top of groundwater layer [m]
    bottom::Vector{T} | "m" # bottom of groundwater layer
    area::Vector{T} | "m2"
    specific_yield::Vector{T} | "m m-1" # [m m⁻¹]
    conductance::Vector{T} | "m2 d-1" #
    volume::Vector{T} | "m3" # total volume of water that can be released
    f::Vector{T} | "-" # factor controlling the reduction of reference horizontal conductivity
    # Unconfined aquifer conductance is computed with degree of saturation (only when
    # conductivity_profile is set to "exponential")
end

storativity(A::UnconfinedAquifer) = A.specific_yield
storativity(A::ConfinedAquifer) = A.storativity

"""
    harmonicmean_conductance(kH1, kH2, l1, l2, width)

The harmonic mean is the exact interblock transmissivity for steady-state
one-dimensional flow with no recharge if the transmissivity is assumed to be
spatially uniform over each finite difference block, changing abruptly at the
block interface.

Refer to:

    Goode, D. J., & Appel, C. A. (1992). Finite-Difference Interblock Transmissivity
    for Unconﬁned Aquifers and for Aquifers having Smoothly Varying Transmissivity.
    Water-resources investigations report, 92, 4124.
"""
function harmonicmean_conductance(kH1, kH2, l1, l2, width)
    if (kH1 * kH2) > 0.0
        return width * kH1 * kH2 / (kH1 * l2 + kH2 * l1)
    else
        return 0.0
    end
end

function saturated_thickness(aquifer::UnconfinedAquifer, index::Int)
    return min(aquifer.top[index], aquifer.head[index]) - aquifer.bottom[index]
end

function saturated_thickness(aquifer::ConfinedAquifer, index::Int)
    return aquifer.top[index] - aquifer.bottom[index]
end

<<<<<<< HEAD
=======
function saturated_thickness(aquifer::UnconfinedAquifer)
    @. min(aquifer.top, aquifer.head) - aquifer.bottom
end

function saturated_thickness(aquifer::ConfinedAquifer)
    @. aquifer.top - aquifer.bottom
end

>>>>>>> 1e6cda71
"""
    horizontal_conductance(i, j, nzi, aquifer, C)

Compute fully saturated horizontal conductance for a single connection between two cells
(indexed with `i` and `j`). Geometry characteristics are taken from the
connectivity struct `C`, using the non-zero index (nzi) of its CSC data
structure.
"""
function horizontal_conductance(
    i::Int,
    j::Int,
    nzi::Int,
    aquifer::A,
    connectivity::Connectivity,
) where {A <: Aquifer}
    k1 = aquifer.k[i]
    k2 = aquifer.k[j]
    H1 = aquifer.top[i] - aquifer.bottom[i]
    H2 = aquifer.top[j] - aquifer.bottom[j]
    length1 = connectivity.length1[nzi]
    length2 = connectivity.length2[nzi]
    width = connectivity.width[nzi]
    kH1 = k1 * H1
    kH2 = k2 * H2
    return harmonicmean_conductance(kH1, kH2, length1, length2, width)
end

"""
    initialize_conductance!(aquifer::A, connectivity::Connectivity) where A <: Aquifer

Conductance for a confined aquifer is constant, and only has to be set once.
For an unconfined aquifer, conductance is computed per timestep by multiplying by
degree of saturation [0.0 - 1.0].
"""
function initialize_conductance!(
    aquifer::A,
    connectivity::Connectivity,
) where {A <: Aquifer}
    for i in 1:(connectivity.ncell)
        # Loop over connections for cell j
        for nzi in connections(connectivity, i)
            j = connectivity.rowval[nzi]
            aquifer.conductance[nzi] =
                horizontal_conductance(i, j, nzi, aquifer, connectivity)
        end
    end
end

function conductance(
    aquifer::ConfinedAquifer,
    i,
    j,
    nzi,
    conductivity_profile::String,
    connectivity::Connectivity,
)
    return aquifer.conductance[nzi]
end

"""
    conductance(aquifer::UnconfinedAquifer, connectivity::Connectivity)

This computes the conductance for an unconfined aquifer using the "upstream
saturated fraction" as the MODFLOW documentation calls it. In this approach, the
saturated thickness of a cell-to-cell is approximated using the cell with the
highest head. This results in a consistent overestimation of the saturated
thickness, but it avoids complexities related with cell drying and rewetting,
such as having to define a "wetting threshold" or a "wetting factor".

See the documentation for MODFLOW-NWT or MODFLOW6 for more background:
Niswonger, R.G., Panday, Sorab, and Ibaraki, Motomu, 2011, MODFLOW-NWT, A Newton
formulation for MODFLOW-2005: U.S. Geological Survey Techniques and Methods
6-A37, 44 p.

Langevin, C.D., Hughes, J.D., Banta, E.R., Niswonger, R.G., Panday, Sorab, and
Provost, A.M., 2017, Documentation for the MODFLOW 6 Groundwater Flow Model:
U.S. Geological Survey Techniques and Methods, book 6, chap. A55, 197 p.,
https://doi.org/10.3133/tm6A55.

For background on drying and rewetting, see:
McDonald, M.G., Harbaugh, A.W., Orr, B.R., and Ackerman, D.J., 1991, A method of
converting no-flow cells to variable-head cells for the U.S. Geological Survey
modular finite-difference groundwater flow model: U.S. Geological Survey
Open-File Report 91-536, 99 p
"""
function conductance(
    aquifer::UnconfinedAquifer,
    i,
    j,
    nzi,
    conductivity_profile::String,
    connectivity::Connectivity,
)
    if conductivity_profile == "exponential"
        # Extract required variables
        zi1 = aquifer.top[i] - aquifer.head[i]
        zi2 = aquifer.top[j] - aquifer.head[j]
        thickness1 = aquifer.top[i] - aquifer.bottom[i]
        thickness2 = aquifer.top[j] - aquifer.bottom[j]
        # calculate conductivity values corrected for depth of water table
        k1 =
            (aquifer.k[i] / aquifer.f[i]) *
            (exp(-aquifer.f[i] * zi1) - exp(-aquifer.f[i] * thickness1))
        k2 =
            (aquifer.k[j] / aquifer.f[j]) *
            (exp(-aquifer.f[j] * zi2) - exp(-aquifer.f[j] * thickness2))
        return harmonicmean_conductance(
            k1,
            k2,
            connectivity.length1[nzi],
            connectivity.length2[nzi],
            connectivity.width[nzi],
        )
    elseif conductivity_profile == "uniform"
        head_i = aquifer.head[i]
        head_j = aquifer.head[j]
        if head_i >= head_j
            saturation =
                saturated_thickness(aquifer, i) / (aquifer.top[i] - aquifer.bottom[i])
        else
            saturation =
                saturated_thickness(aquifer, j) / (aquifer.top[j] - aquifer.bottom[j])
        end
        return saturation * aquifer.conductance[nzi]
    else
        error(
            """An unknown "conductivity_profile" is specified in the TOML file ($conductivity_profile).
            This should be "uniform" or "exponential".
            """,
        )
    end
end

function flux!(Q, aquifer, connectivity, conductivity_profile)
    for i in 1:(connectivity.ncell)
        # Loop over connections for cell j
        for nzi in connections(connectivity, i)
            # connection from i -> j
            j = connectivity.rowval[nzi]
            delta_head = aquifer.head[i] - aquifer.head[j]
            cond = conductance(aquifer, i, j, nzi, conductivity_profile, connectivity)
            Q[i] -= cond * delta_head
        end
    end
    return Q
end

@get_units struct ConstantHead{T}
    head::Vector{T} | "m"
    index::Vector{Int} | "-"
end

"""
    stable_timestep(aquifer)

Compute a stable timestep size given the forward-in-time, central in space scheme.
The following criterion can be found in Chu & Willis (1984)

Δt * k * H / (Δx * Δy * S) <= 1/4
"""
function stable_timestep(aquifer, conductivity_profile::String)
    dt_min = Inf
    for i in eachindex(aquifer.head)
        if conductivity_profile == "exponential"
            zi = aquifer.top[i] - aquifer.head[i]
            thickness = aquifer.top[i] - aquifer.bottom[i]
            value =
                (aquifer.k[i] / aquifer.f[i]) *
                (exp(-aquifer.f[i] * zi) - exp(-aquifer.f[i] * thickness))
        elseif conductivity_profile == "uniform"
            value = aquifer.k[i] * saturated_thickness(aquifer, i)
        end

        dt = aquifer.area[i] * storativity(aquifer)[i] / value
        dt_min = dt < dt_min ? dt : dt_min
    end
    return 0.25 * dt_min
end

minimum_head(aquifer::ConfinedAquifer) = aquifer.head
minimum_head(aquifer::UnconfinedAquifer) = max.(aquifer.head, aquifer.bottom)

function update(gwf, Q, dt, conductivity_profile)
    Q .= 0.0  # TODO: Probably remove this when linking with other components
    flux!(Q, gwf.aquifer, gwf.connectivity, conductivity_profile)
    for boundary in gwf.boundaries
        flux!(Q, boundary, gwf.aquifer)
    end
    gwf.aquifer.head .+= (Q ./ gwf.aquifer.area .* dt ./ storativity(gwf.aquifer))
    # Set constant head (dirichlet) boundaries
    gwf.aquifer.head[gwf.constanthead.index] .= gwf.constanthead.head
    # Make sure no heads ends up below an unconfined aquifer bottom
    gwf.aquifer.head .= minimum_head(gwf.aquifer)
    gwf.aquifer.volume .=
        saturated_thickness(gwf.aquifer) .* gwf.aquifer.area .* storativity(gwf.aquifer)
    return gwf
end

Base.@kwdef struct GroundwaterFlow{A, B}
    aquifer::A
    connectivity::Connectivity
    constanthead::ConstantHead
    boundaries::Vector{B}
    function GroundwaterFlow(
        aquifer::A,
        connectivity,
        constanthead,
        boundaries::Vector{B},
    ) where {A <: Aquifer, B <: AquiferBoundaryCondition}
        initialize_conductance!(aquifer, connectivity)
        return new{A, B}(aquifer, connectivity, constanthead, boundaries)
    end
end<|MERGE_RESOLUTION|>--- conflicted
+++ resolved
@@ -154,8 +154,6 @@
     return aquifer.top[index] - aquifer.bottom[index]
 end
 
-<<<<<<< HEAD
-=======
 function saturated_thickness(aquifer::UnconfinedAquifer)
     @. min(aquifer.top, aquifer.head) - aquifer.bottom
 end
@@ -164,7 +162,6 @@
     @. aquifer.top - aquifer.bottom
 end
 
->>>>>>> 1e6cda71
 """
     horizontal_conductance(i, j, nzi, aquifer, C)
 
