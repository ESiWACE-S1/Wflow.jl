
"Map from PCRaster LDD value to a CartesianIndex"
const pcr_dir = [
    CartesianIndex(-1, -1),  # 1
    CartesianIndex(0, -1),  # 2
    CartesianIndex(1, -1),  # 3
    CartesianIndex(-1, 0),  # 4
    CartesianIndex(0, 0),  # 5
    CartesianIndex(1, 0),  # 6
    CartesianIndex(-1, 1),  # 7
    CartesianIndex(0, 1),  # 8
    CartesianIndex(1, 1),  # 9
]

const mv = Float(NaN)

# timestep that the parameter units are defined in
const basetimestep = Second(Day(1))

"Set at indices pit values (default = 5) in a gridded local drainage direction vector"
function set_pit_ldd(pits_2d, ldd, indices; pit = 5)
    pits = pits_2d[indices]
    index = filter(i -> isequal(pits[i], true), 1:length(indices))
    ldd[index] .= pit
    return ldd
end

"Filter upstream neighbors of graph based on logical vector"
function filter_upsteam_nodes(graph, vec_logical::Vector{Bool})
    upstream_nodes = Vector{Int}[]
    for v in topological_sort_by_dfs(graph)
        ups_nodes = inneighbors(graph, v)
        push!(upstream_nodes, filter(i -> !vec_logical[i], ups_nodes))
    end
    return upstream_nodes
end

"""
    active_indices(subcatch_2d, nodata)

Takes a 2D array of the subcatchments. And derive forward and reverse indices.

1: Get a list of `CartesianIndex{2}`` that are active, based on a nodata value.
These map from the 1D internal domain to the 2D external domain.

2: Make a reverse index, a `Matrix{Int}``, which maps from the 2D external domain to
the 1D internal domain, providing an Int which can be used as a linear index. Values of 0
represent inactive cells.
"""
function active_indices(subcatch_2d::AbstractMatrix, nodata)
    A = subcatch_2d
    all_inds = CartesianIndices(size(A))
    indices = filter(i -> !isequal(A[i], nodata), all_inds)

    reverse_indices = zeros(Int, size(A))
    for (i, I) in enumerate(indices)
        reverse_indices[I] = i
    end

    return indices, reverse_indices
end

function active_indices(network::NamedTuple, key::Tuple)
    if :reservoir in key
        return network.reservoir.indices_outlet
    elseif :lake in key
        return network.lake.indices_outlet
    elseif :river in key
        return network.river.indices
    elseif :drain in key
        return network.drain.indices
    else
        return network.land.indices
    end
end

function lattometres(lat::Real)
    m1 = 111132.92     # latitude calculation term 1
    m2 = -559.82       # latitude calculation term 2
    m3 = 1.175         # latitude calculation term 3
    m4 = -0.0023       # latitude calculation term 4
    p1 = 111412.84     # longitude calculation term 1
    p2 = -93.5         # longitude calculation term 2
    p3 = 0.118         # longitude calculation term 3

    # Calculate the length of a degree of latitude and longitude in meters
    latlen = m1 + (m2 * cosd(2.0 * lat)) + (m3 * cosd(4.0 * lat)) + (m4 * cosd(6.0 * lat))
    longlen = (p1 * cosd(lat)) + (p2 * cosd(3.0 * lat)) + (p3 * cosd(5.0 * lat))

    return longlen, latlen
end

function cell_lengths(y::AbstractVector, cellength::Real, sizeinmetres::Bool)
    n = length(y)
    xl = fill(mv, n)
    yl = fill(mv, n)
    if sizeinmetres
        xl .= cellength
        yl .= cellength
    else
        for i = 1:n
            longlen, latlen = lattometres(y[i])
            xl[i] = longlen * cellength
            yl[i] = latlen * cellength
        end
    end
    return xl, yl
end

function river_fraction(
    river::AbstractVector,
    riverlength::AbstractVector,
    riverwidth::AbstractVector,
    xl::AbstractVector,
    yl::AbstractVector,
)
    n = length(river)
    riverfrac = fill(mv, n)
    for i = 1:n
        riverfrac[i] = if river[i]
            min((riverlength[i] * riverwidth[i]) / (xl[i] * yl[i]), 1.0)
        else
            0.0
        end
    end
    return riverfrac
end

"""
    set_states(instate_path, model, state_ncnames; <keyword arguments>)

Read states contained in `Dict` `state_ncnames` from NetCDF file located in `instate_path`,
and set states in `model` object. Active cells are selected with the corresponding network's
(`Vector{CartesianIndex}`) from the NetCDF file.

# Arguments
- `type = nothing`: type to convert data to after reading. By default no conversion is done.
"""
function set_states(instate_path, model, state_ncnames; type = nothing, dimname = nothing)
    @unpack network = model
    # states in NetCDF include dim time (one value) at index 3 or 4, 3 or 4 dims are allowed
    NCDataset(instate_path) do ds
        for (state, ncname) in state_ncnames
            @info "Setting initial state from NetCDF." ncpath = instate_path ncvarname =
                ncname state
            sel = active_indices(network, state)
            n = length(sel)
            dims = length(dimnames(ds[ncname]))
            # 4 dims, for example (x,y,layer,time) where dim layer is an SVector for soil layers
            if dims == 4
                if dimname == :layer
                    dimensions = (x = :, y = :, layer = :, time = 1)
                elseif dimname == :classes
                    dimensions = (x = :, y = :, classes = :, time = 1)
                else
                    error("Unrecognized dimension name $dimname")
                end
                A = read_standardized(ds, ncname, dimensions)
                A = permutedims(A[sel, :])
                # note that this array is allowed to have missings, since not every vertical
                # column is `maxlayers` layers deep
                if dimname == :layer
                    A = replace!(A, missing => NaN)
                end
                # Convert to desired type if needed
                if !isnothing(type)
                    if eltype(A) != type
                        A = map(type, A)
                    end
                end
                # set state in model object
                param(model, state) .= svectorscopy(A, Val{size(A)[1]}())
                # 3 dims (x,y,time)
            elseif dims == 3
                A = read_standardized(ds, ncname, (x = :, y = :, time = 1))
                A = A[sel]
                A = nomissing(A)
                # Convert to desired type if needed
                if !isnothing(type)
                    if eltype(A) != type
                        A = map(type, A)
                    end
                end
                # set state in model object, only set active cells ([1:n]) (ignore boundary conditions/ghost points)
                param(model, state)[1:n] .= A
            else
                error(
                    "Number of state dims should be 3 or 4, number of dims = ",
                    string(dims),
                )
            end
        end
    end
end

"""
    ncread(nc, config::Config, parameter::AbstractString; <keyword arguments>)

Read a NetCDF variable `var` from file `nc`, based on `config` (parsed TOML file) and the
model `parameter` specified in the TOML configuration file. Supports various keyword
arguments to get selections of data in desired types, with or without missing values.

# Arguments
- `alias`=nothing` : An `alias` for the TOML key, by default an `alias` is not expected.
- `optional=true` : By default specifying a model `parameter` in the TOML file is optional.
        Set to false if the model `parameter` is required.
- `sel=nothing`: A selection of indices, such as a `Vector{CartesianIndex}` of active cells,
        to return from the NetCDF. By default all cells are returned.
- `defaults=nothing`: A default value if `var` is not in `nc`. By default it gives an error
    in this case.
- `type=nothing`: Type to convert data to after reading. By default no conversion is done.
- `allow_missing=false`: Missing values within `sel` is not allowed by default. Set to
        `true` to allow missing values.
- `fill=nothing`: Missing values are replaced by this fill value if `allow_missing` is
  `false`.
- `dimname` : Name of third dimension of parameter `var`. By default no third dimension is
  expected.
"""
function ncread(
    nc,
    config::Config,
    parameter::AbstractString;
    alias = nothing,
    optional = true,
    sel = nothing,
    defaults = nothing,
    type = nothing,
    allow_missing = false,
    fill = nothing,
    dimname = nothing,
)
    # get var (NetCDF variable or type Config) from TOML file.
    # if var has type Config, input parameters can be changed.
    if isnothing(alias)
        if optional
            var = param(config.input, parameter, nothing)
        else
            var = param(config.input, parameter)
        end
    else
        var = get_alias(config.input, parameter, alias, nothing)
    end

    # dim `time` is also included in `dim_sel`: this allows for cyclic parameters (read
    # first timestep), that is later updated with the `update_cyclic!` function.
    if isnothing(dimname)
        dim_sel = (x = :, y = :, time = 1)
    elseif dimname == :classes
        dim_sel = (x = :, y = :, classes = :, time = 1)
    elseif dimname == :layer
        dim_sel = (x = :, y = :, layer = :, time = 1)
    elseif dimname == :flood_depth
        dim_sel = (x = :, y = :, flood_depth = :, time = 1)
    else
        error("Unrecognized dimension name $dimname")
    end

    if isnothing(var)
        @info "Set `$parameter` using default value `$defaults`."
        @assert !isnothing(defaults)
        if !isnothing(type)
            defaults = convert(type, defaults)
        end
        if isnothing(dimname)
            return Base.fill(defaults, length(sel))
        else
            return Base.fill(defaults, (nc.dim[String(dimname)], length(sel)))
        end
    end

    # If var has type Config, input parameters can be changed (through scale, offset and
    # input NetCDF var) or set to a uniform value (providing a value). Otherwise, input
    # NetCDF var is read directly.
    var, mod = ncvar_name_modifier(var; config = config)

    if !isnothing(mod.value)
        @info "Set `$parameter` using default value `$(mod.value)`."
        if isnothing(dimname)
            return Base.fill(mod.value, length(sel))
            # set to one uniform value
        elseif length(mod.value) == 1
            return Base.fill(mod.value, (nc.dim[String(dimname)], length(sel)))
            # set to vector of values (should be equal to size dimname)
        elseif length(mod.value) > 1
            @assert length(mod.value) == nc.dim[String(dimname)]
            return repeat(mod.value, 1, length(sel))
        end
    else
        @info "Set `$parameter` using NetCDF variable `$var`."
        A = read_standardized(nc, var, dim_sel)
        if !isnothing(mod.index)
            # the modifier index is only set in combination with scale and offset for SVectors,
            # provided through the TOML file.
            if length(mod.index) > 1
                # if index, scale and offset is provided in the TOML as a list.
                for i = 1:length(mod.index)
                    A[:, :, mod.index[i]] =
                        A[:, :, mod.index[i]] .* mod.scale[i] .+ mod.offset[i]
                end
            else
                A[:, :, mod.index] = A[:, :, mod.index] .* mod.scale .+ mod.offset
            end
        elseif mod.scale != 1.0 || mod.offset != 0.0
            A = A .* mod.scale .+ mod.offset
        end
    end

    # Take out only the active cells
    if !isnothing(sel)
        if isnothing(dimname)
            A = A[sel]
        else
            A = permutedims(A[sel, :])
        end
    end

    if !allow_missing
        if isnothing(fill)
            # errors if missings are found
            A = nomissing(A)
            if any(isnan, A)
                error("NaN not allowed in $var")
            end
        else
            # replaces missings with a fill value
            A = nomissing(A, fill)
            # replace also NaN values with the fill value
            replace!(x -> isnan(x) ? fill : x, A)
        end
    end

    # Convert to desired type if needed
    if !isnothing(type)
        if eltype(A) != type
            A = convert(Array{type}, A)
        end
    end

    return A
end

"""
    set_layerthickness(d::Real, sl::SVector)

Calculate actual soil thickness of layers based on a reference depth (e.g. soil depth or water table depth) `d`,
a SVector `sl` with cumulative soil depth starting at soil surface (0), and a SVector `tl` with actual thickness
per soil layer.
"""
function set_layerthickness(d::Real, sl::SVector, tl::SVector)

    act_d = tl .* mv
    for i = 1:length(act_d)
        if d > sl[i+1]
            act_d = setindex(act_d, tl[i], i)
        elseif d - sl[i] > 0.0
            act_d = setindex(act_d, d - sl[i], i)
        end
    end

    nlayers = length(act_d) - sum(isnan.(act_d))
    return act_d, nlayers
end

"""
    detdrainlength(ldd, xl, yl)

Determines the drainaige length for a non square grid. Input `ldd` (drainage network), `xl` (length of cells in x direction),
`yl` (length of cells in y direction). Output is drainage length.
"""
function detdrainlength(ldd, xl, yl)
    # take into account non-square cells
    # if ldd is 8 or 2 use ylength
    # if ldd is 4 or 6 use xlength
    if ldd == 2 || ldd == 8
        yl
    elseif ldd == 4 || ldd == 6
        xl
    else
        hypot(xl, yl)
    end
end

"""
    detdrainwidth(ldd, xl, yl)

Determines the drainaige width for a non square grid. Input `ldd` (drainage network), `xl`
(length of cells in x direction), `yl` (length of cells in y direction). Output is drainage
width.
"""
function detdrainwidth(ldd, xl, yl)
    # take into account non-square cells
    # if ldd is 8 or 2 use xlength
    # if ldd is 4 or 6 use ylength
    slantwidth = (xl + yl) * 0.5
    if ldd == 2 || ldd == 8
        xl
    elseif ldd == 4 || ldd == 6
        yl
    else
        slantwidth
    end
end

"""
    det_surfacewidth(ldd, xl, yl)

Determines the surface flow width. Input `dw` (drainage width), `riverwidth` and `river`
(boolean). Output is surface flow width `sw`.
"""
function det_surfacewidth(dw, riverwidth, river)
    sw = river ? max(dw - riverwidth, 0.0) : dw
    return sw
end

# 2.5x faster power method
"Faster method for exponentiation"
pow(x, y) = exp(y * log(x))

"Return the sum of the array `A` at indices `inds`"
function sum_at(A, inds)
    v = zero(eltype(A))
    for i in inds
        v += A[i]
    end
    return v
end

"Return the sum of the function `f` at indices `inds`"
function sum_at(f::Function, inds, T)
    v = zero(T)
    for i in inds
        v += f(i)
    end
    return v
end

# https://juliaarrays.github.io/StaticArrays.jl/latest/pages/api/#Arrays-of-static-arrays-1
function svectorscopy(x::Matrix{T}, ::Val{N}) where {T,N}
    size(x, 1) == N || error("sizes mismatch")
    isbitstype(T) || error("use for bitstypes only")
    copy(reinterpret(SVector{N,T}, vec(x)))
end

"""
    fraction_runoff_toriver(graph, ldd, index_river, slope, n)

Determine ratio `frac` between `slope` river cell `index_river` and `slope` of each upstream
neighbor (based on directed acyclic graph `graph`).
"""
function fraction_runoff_toriver(graph, ldd, index_river, slope, n)
    frac = zeros(n)
    for i in index_river
        nbs = inneighbors(graph, i)
        for j in nbs
            if ldd[j] != ldd[i]
                frac[j] = slope[j] / (slope[i] + slope[j])
            end
        end
    end
    return frac
end

"""
    equal_size_vectors(x)

Used in the structs of arrays to ensure all vectors are of equal length.

`equal_size_vectors(([1,2], [1,2,3]))` would throw an ArgumentError.
`equal_size_vectors(([4,5], [4,5]))` would pass.
`equal_size_vectors((1, [4,5], [4,5]))` would also pass, since `1` is not an AbstractVector.
"""
function equal_size_vectors(x)
    # all vectors in this struct should be the same size
    inds_vec = findall(arg -> isa(arg, AbstractVector), x)
    n = length(x[inds_vec[1]])
    x_vec = x[inds_vec]

    for arr in x_vec
        if length(arr) != n
            throw(ArgumentError("Not all vectors are of equal length"))
        end
    end
    return x
end

"""
    tosecond(x::Period)

Convert a Period into a Float64, which represents the number of seconds. Will fail if this
is not well defined, such as for Month.

# Examples
```julia-repl
julia> tosecond(Day(1))
86400.0
```
"""
tosecond(x::Hour) = Float64(Dates.value(Second(x)))
tosecond(x::Minute) = Float64(Dates.value(Second(x)))
tosecond(x::T) where {T<:DatePeriod} = Float64(Dates.value(Second(x)))
tosecond(x::T) where {T<:TimePeriod} = x / convert(T, Second(1))

"""
    adjacent_nodes_at_link(graph)

Return the source node `src` and destination node `dst` of each link of a directed `graph`.
"""
function adjacent_nodes_at_link(graph)
    links = collect(edges(graph))
    return (src = src.(links), dst = dst.(links))
end

"""
    adjacent_links_at_node(graph, nodes_at_link)

Return the source link `src` and destination link `dst` of each node of a directed `graph`.
"""
function adjacent_links_at_node(graph, nodes_at_link)
    nodes = vertices(graph)
    src_link = Vector{Int}[]
    dst_link = copy(src_link)
    for i = 1:nv(graph)
        push!(src_link, findall(isequal(nodes[i]), nodes_at_link.dst))
        push!(dst_link, findall(isequal(nodes[i]), nodes_at_link.src))
    end
    return (src = src_link, dst = dst_link)
end

"Add `vertex` and `edge` to `pits` of a directed `graph`"
function add_vertex_edge_graph!(graph, pits)
    n = nv(graph)
    for (i, v) in enumerate(pits)
        add_vertex!(graph)
        add_edge!(graph, v, n + i)
    end
end

"""
    set_effective_flowwidth!(we_x, we_y, indices, graph_riv, riverwidth, ldd_riv, inds_rev_riv)

For river cells (D8 flow direction) in a staggered grid the effective flow width at cell
edges (floodplain) `we_x` in the x-direction and `we_y` in the y-direction is corrected by
subtracting the river width `riverwidth` from the cell edges. For diagonal directions, the
`riverwidth` is split between the two adjacent cell edges. A cell edge at linear index `idx`
is defined as the edge between node `idx` and the adjacent node (+ CartesianIndex(1, 0)) for
x and (+ CartesianIndex(0, 1)) for y. For cells that contain a `waterbody` (reservoir or
lake), the effective flow width is set to zero.
"""
function set_effective_flowwidth!(
    we_x,
    we_y,
    indices,
    graph_riv,
    riverwidth,
    ldd_riv,
    waterbody,
    inds_rev_riv,
)

    toposort = topological_sort_by_dfs(graph_riv)
    n = length(we_x)
    for v in toposort
        dst = outneighbors(graph_riv, v)
        isempty(dst) && continue
        w = min(riverwidth[v], riverwidth[only(dst)])
        dir = pcr_dir[ldd_riv[v]]
        idx = inds_rev_riv[v]
        # loop over river D8 directions
        if dir == CartesianIndex(1, 1)
            we_x[idx] = waterbody[v] ? 0.0 : max(we_x[idx] - 0.5 * w, 0.0)
            we_y[idx] = waterbody[v] ? 0.0 : max(we_y[idx] - 0.5 * w, 0.0)
        elseif dir == CartesianIndex(-1, -1)
            if indices.xd[idx] <= n
                we_y[indices.xd[idx]] =
                    waterbody[v] ? 0.0 : max(we_y[indices.xd[idx]] - 0.5 * w, 0.0)
            end
            if indices.yd[idx] <= n
                we_x[indices.yd[idx]] =
                    waterbody[v] ? 0.0 : max(we_x[indices.yd[idx]] - 0.5 * w, 0.0)
            end
        elseif dir == CartesianIndex(1, 0)
            we_y[idx] = waterbody[v] ? 0.0 : max(we_y[idx] - w, 0.0)
        elseif dir == CartesianIndex(0, 1)
            we_x[idx] = waterbody[v] ? 0.0 : max(we_x[idx] - w, 0.0)
        elseif dir == CartesianIndex(-1, 0)
            if indices.xd[idx] <= n
                we_y[indices.xd[idx]] =
                    waterbody[v] ? 0.0 : max(we_y[indices.xd[idx]] - w, 0.0)
            end
        elseif dir == CartesianIndex(0, -1)
            if indices.yd[idx] <= n
                we_x[indices.yd[idx]] =
                    waterbody[v] ? 0.0 : max(we_x[indices.yd[idx]] - w, 0.0)
            end
        elseif dir == CartesianIndex(1, -1)
            we_y[idx] = max(we_y[idx] - 0.5 * w, 0.0)
            if indices.yd[idx] <= n
                we_x[indices.yd[idx]] =
                    waterbody[v] ? 0.0 : max(we_x[indices.yd[idx]] - 0.5 * w, 0.0)
            end
        elseif dir == CartesianIndex(-1, 1)
            if indices.xd[idx] <= n
                we_y[indices.xd[idx]] =
                    waterbody[v] ? 0.0 : max(we_y[indices.xd[idx]] - 0.5 * w, 0.0)
            end
            we_x[idx] = waterbody[v] ? 0.0 : max(we_x[idx] - 0.5 * w, 0.0)
        end
    end
end

<<<<<<< HEAD
"Solve quadratic equation, return positive `x`"
function solve_quadratic(a, b, c)
    d = sqrt(b^2 - 4a * c)
    x = (-b + d) / 2a
    return x
=======
"Return julian day of year (leap days are not counted)"
function julian_day(time)
    # for all years February 28 is day 59 and March 1 is day 60.
    day = dayofyear(time) - (isleapyear(time) && dayofyear(time) > 60) 
    return day
>>>>>>> c64222a9
end<|MERGE_RESOLUTION|>--- conflicted
+++ resolved
@@ -608,17 +608,16 @@
     end
 end
 
-<<<<<<< HEAD
+"Return julian day of year (leap days are not counted)"
+function julian_day(time)
+    # for all years February 28 is day 59 and March 1 is day 60.
+    day = dayofyear(time) - (isleapyear(time) && dayofyear(time) > 60) 
+    return day
+end
+
 "Solve quadratic equation, return positive `x`"
 function solve_quadratic(a, b, c)
     d = sqrt(b^2 - 4a * c)
     x = (-b + d) / 2a
     return x
-=======
-"Return julian day of year (leap days are not counted)"
-function julian_day(time)
-    # for all years February 28 is day 59 and March 1 is day 60.
-    day = dayofyear(time) - (isleapyear(time) && dayofyear(time) > 60) 
-    return day
->>>>>>> c64222a9
 end